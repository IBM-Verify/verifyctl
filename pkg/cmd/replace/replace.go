--- conflicted
+++ resolved
@@ -157,13 +157,10 @@
 	case resource.ResourceTypePrefix + "APIClient":
 		options := &apiclientOptions{}
 		err = options.updateAPIClientFromDataMap(cmd, resourceObject.Data.(map[string]interface{}))
-<<<<<<< HEAD
-=======
 
 	case resource.ResourceTypePrefix + "Application":
 		options := &applicationOptions{}
 		err = options.updateApplicationFromDataMap(cmd, resourceObject.Data.(map[string]interface{}))
->>>>>>> 8601e49c
 	}
 
 	return err
