--- conflicted
+++ resolved
@@ -113,11 +113,7 @@
 		return err
 	}
 
-<<<<<<< HEAD
-	if cmd.CalledAs() == "apiclient" || len(o.name) > 0 {
-=======
 	if cmd.CalledAs() == "apiclient" || len(o.name) > 0 || len(o.id) > 0 {
->>>>>>> 27371e52
 		return o.handleSingleAPIClient(cmd, args)
 	}
 
@@ -127,9 +123,6 @@
 func (o *apiclientsOptions) handleSingleAPIClient(cmd *cobra.Command, _ []string) error {
 
 	c := security.NewAPIClient()
-<<<<<<< HEAD
-	apic, uri, err := c.GetAPIClientByName(cmd.Context(), o.name)
-=======
 	var apic *security.APIClientConfig
 	var uri string
 	var err error
@@ -139,7 +132,6 @@
 	} else {
 		apic, uri, err = c.GetAPIClientByName(cmd.Context(), o.name)
 	}
->>>>>>> 27371e52
 	if err != nil {
 		return err
 	}
