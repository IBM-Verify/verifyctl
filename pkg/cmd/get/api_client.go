--- conflicted
+++ resolved
@@ -36,14 +36,8 @@
 		verifyctl get apiclient -o=yaml --clientName=testApiclient
 		verifyctl get apiclient -o=yaml --clientID=12345
 
-
-<<<<<<< HEAD
 		# Get 2 apiclients 
 		verifyctl get apiclients --limit=2 --page=1 -o=yaml`))
-=======
-		# Get 2 apiclients based on a given search criteria and sort it in the ascending order by name.
-		verifyctl get apiclients --count=2 --sort=apiclientName -o=yaml`))
->>>>>>> b6d9261d
 )
 
 type apiclientsOptions struct {
