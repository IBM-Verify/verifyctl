package delete

import (
	"io"

	"github.com/ibm-verify/verify-sdk-go/pkg/config/security"
	"github.com/ibm-verify/verify-sdk-go/pkg/i18n"
	"github.com/ibm-verify/verifyctl/pkg/config"
	cmdutil "github.com/ibm-verify/verifyctl/pkg/util/cmd"
	"github.com/ibm-verify/verifyctl/pkg/util/templates"
	"github.com/spf13/cobra"

	errorsx "github.com/ibm-verify/verify-sdk-go/pkg/core/errors"
)

const (
	apiclientUsage         = `apiclient [flags]`
	apiclientMessagePrefix = "DeleteApiclient"
	apiclientEntitlements  = "Manage apiclients"
	apiclientResourceName  = "apiclient"
)

var (
	apiclientLongDesc = templates.LongDesc(cmdutil.TranslateLongDesc(apiclientMessagePrefix, `
		Delete API client based on clientName.
		
Resources managed on Verify have specific entitlements, so ensure that the application or API client used
with the 'auth' command is configured with the appropriate entitlements.

You can identify the entitlement required by running:
  
  verifyctl delete apiclient --entitlements`))

	apiclientExamples = templates.Examples(cmdutil.TranslateExamples(messagePrefix, `
		# Delete an API client by name
		verifyctl delete apiclient --clientName="clientName",

		# Delete an API client by ID
		verifyctl delete apiclient --clientID="12345"`,
	))
)

type apiclientsOptions struct {
	options
	id     string
	config *config.CLIConfig
}

func NewAPIClientCommand(config *config.CLIConfig, streams io.ReadWriter) *cobra.Command {
	o := &apiclientsOptions{
		config: config,
	}

	cmd := &cobra.Command{
		Use:                   apiclientUsage,
		Short:                 cmdutil.TranslateShortDesc(apiclientMessagePrefix, "Delete API client based on its name or id."),
		Long:                  apiclientLongDesc,
		Example:               apiclientExamples,
		DisableFlagsInUseLine: true,
		Run: func(cmd *cobra.Command, args []string) {
			cmdutil.ExitOnError(cmd, o.Complete(cmd, args))
			cmdutil.ExitOnError(cmd, o.Validate(cmd, args))
			cmdutil.ExitOnError(cmd, o.Run(cmd, args))
		},
	}

	cmd.SetOut(streams)
	cmd.SetErr(streams)
	cmd.SetIn(streams)

	o.AddFlags(cmd)

	return cmd
}

func (o *apiclientsOptions) AddFlags(cmd *cobra.Command) {
	o.addCommonFlags(cmd)
<<<<<<< HEAD
	cmd.Flags().StringVar(&o.id, "clientId", o.id, i18n.Translate("clientId to be deleted"))
=======
	cmd.Flags().StringVar(&o.id, "clientID", o.id, i18n.Translate("clientID to be deleted"))
>>>>>>> cc1af021
}

func (o *apiclientsOptions) Complete(cmd *cobra.Command, args []string) error {
	return nil
}

func (o *apiclientsOptions) Validate(cmd *cobra.Command, args []string) error {
	if o.entitlements {
		return nil
	}

	calledAs := cmd.CalledAs()
	if calledAs == "apiclient" && o.id == "" {
		return errorsx.G11NError("'clientId' flag is required")
	}
	return nil
}

func (o *apiclientsOptions) Run(cmd *cobra.Command, args []string) error {
	if o.entitlements {
		cmdutil.WriteString(cmd, entitlementsMessage+"  "+apiclientEntitlements)
		return nil
	}

	_, err := o.config.SetAuthToContext(cmd.Context())
	if err != nil {
		return err
	}

<<<<<<< HEAD
	// invoke the operation
	if cmd.CalledAs() == "apiclient" {
		// deal with single API client
=======
	if cmd.CalledAs() == "apiclient" {
>>>>>>> cc1af021
		return o.handleSingleAPIClient(cmd, args)
	}
	return nil
}

func (o *apiclientsOptions) handleSingleAPIClient(cmd *cobra.Command, _ []string) error {
	c := security.NewAPIClient()
	var id string
	var err error

	if o.id != "" {
		id = o.id
		err = c.DeleteAPIClientById(cmd.Context(), id)
		if err != nil {
			return err
		}
	} else {
		return errorsx.G11NError("either clientName or clientId must be provided")
	}

	resourceIdentifier := o.id
	cmdutil.WriteString(cmd, "Resource deleted with ID: "+resourceIdentifier)
	return nil
}<|MERGE_RESOLUTION|>--- conflicted
+++ resolved
@@ -75,11 +75,7 @@
 
 func (o *apiclientsOptions) AddFlags(cmd *cobra.Command) {
 	o.addCommonFlags(cmd)
-<<<<<<< HEAD
-	cmd.Flags().StringVar(&o.id, "clientId", o.id, i18n.Translate("clientId to be deleted"))
-=======
 	cmd.Flags().StringVar(&o.id, "clientID", o.id, i18n.Translate("clientID to be deleted"))
->>>>>>> cc1af021
 }
 
 func (o *apiclientsOptions) Complete(cmd *cobra.Command, args []string) error {
@@ -109,13 +105,7 @@
 		return err
 	}
 
-<<<<<<< HEAD
-	// invoke the operation
 	if cmd.CalledAs() == "apiclient" {
-		// deal with single API client
-=======
-	if cmd.CalledAs() == "apiclient" {
->>>>>>> cc1af021
 		return o.handleSingleAPIClient(cmd, args)
 	}
 	return nil
