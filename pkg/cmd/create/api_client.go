--- conflicted
+++ resolved
@@ -114,11 +114,7 @@
 		resourceObj := &resource.ResourceObject{
 			Kind:       resource.ResourceTypePrefix + "ApiClient",
 			APIVersion: "1.0",
-<<<<<<< HEAD
-			Data:       &security.APIClientConfig{},
-=======
 			Data:       security.APIClientExample(),
->>>>>>> b7933364
 		}
 
 		cmdutil.WriteAsYAML(cmd, resourceObj, cmd.OutOrStdout())
