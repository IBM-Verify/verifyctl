package create

import (
	"encoding/json"
	"io"
	"os"

	"github.com/ibm-verify/verify-sdk-go/pkg/config/security"
	"github.com/ibm-verify/verifyctl/pkg/cmd/resource"
	"github.com/ibm-verify/verifyctl/pkg/config"
	cmdutil "github.com/ibm-verify/verifyctl/pkg/util/cmd"
	"github.com/ibm-verify/verifyctl/pkg/util/templates"
	"gopkg.in/yaml.v3"

	contextx "github.com/ibm-verify/verify-sdk-go/pkg/core/context"
	errorsx "github.com/ibm-verify/verify-sdk-go/pkg/core/errors"
	"github.com/spf13/cobra"
)

const (
	apiClientUsage         = "apiclient [options]"
	apiClientMessagePrefix = "CreateApiClient"
	apiClientEntitlements  = "Manage API Clients"
	apiClientResourceName  = "apiclient"
)

var (
	apiClientShortDesc = cmdutil.TranslateShortDesc(apiClientMessagePrefix, "Options to create an API client.")

	apiClientLongDesc = templates.LongDesc(cmdutil.TranslateLongDesc(apiClientMessagePrefix, `
        Options to create an API client.
 
        API clients on Verify require specific entitlements, so ensure that the application or API client used
        with the 'auth' command has the required entitlements.
 
        An empty resource file can be generated using:
 
            verifyctl create apiclient --boilerplate
 
        You can check required entitlements by running:
 
            verifyctl create apiclient --entitlements`))

	apiClientExamples = templates.Examples(cmdutil.TranslateExamples(apiClientMessagePrefix, `
        # Create an empty API client resource.
        verifyctl create apiclient --boilerplate

		
		# Create an API client using a YAML file.
        verifyctl create -f=./apiclient.yaml
 
        # Create an API client using a JSON file.
        verifyctl create -f=./apiclient.json`))
)

type apiClientOptions struct {
	options
	config *config.CLIConfig
}

func newAPIClientCommand(config *config.CLIConfig, streams io.ReadWriter) *cobra.Command {
	o := &apiClientOptions{
		config: config,
	}

	cmd := &cobra.Command{
		Use:                   apiClientUsage,
		Short:                 apiClientShortDesc,
		Long:                  apiClientLongDesc,
		Example:               apiClientExamples,
		DisableFlagsInUseLine: true,
		Run: func(cmd *cobra.Command, args []string) {
			cmdutil.ExitOnError(cmd, o.Complete(cmd, args))
			cmdutil.ExitOnError(cmd, o.Validate(cmd, args))
			cmdutil.ExitOnError(cmd, o.Run(cmd, args))
		},
	}

	cmd.SetOut(streams)
	cmd.SetErr(streams)
	cmd.SetIn(streams)

	o.AddFlags(cmd)

	return cmd
}

func (o *apiClientOptions) AddFlags(cmd *cobra.Command) {
	o.addCommonFlags(cmd, apiClientResourceName)
	cmd.Flags().StringVarP(&o.file, "file", "f", "", "Path to the yaml file containing API client data.")
}

func (o *apiClientOptions) Complete(cmd *cobra.Command, args []string) error {
	return nil
}

func (o *apiClientOptions) Validate(cmd *cobra.Command, args []string) error {
	if o.entitlements || o.boilerplate {
		return nil
	}

	if len(o.file) == 0 {
		return errorsx.G11NError("The 'file' option is required if no other options are used.")
	}
	return nil
}

func (o *apiClientOptions) Run(cmd *cobra.Command, args []string) error {
	if o.entitlements {
		cmdutil.WriteString(cmd, entitlementsMessage+"  "+apiClientEntitlements)
		return nil
	}
	if o.boilerplate {
		resourceObj := &resource.ResourceObject{
			Kind:       resource.ResourceTypePrefix + "ApiClient",
			APIVersion: "1.0",
<<<<<<< HEAD
			Data:       &security.APIClientConfig{},
=======
			Data:       security.APIClientExample(),
>>>>>>> 27371e52
		}

		cmdutil.WriteAsYAML(cmd, resourceObj, cmd.OutOrStdout())
		return nil
	}

	_, err := o.config.GetCurrentAuth()
	if err != nil {
		return err
	}

	return o.createAPIClient(cmd)
}

func (o *apiClientOptions) createAPIClient(cmd *cobra.Command) error {
	ctx := cmd.Context()
	vc := contextx.GetVerifyContext(ctx)

	b, err := os.ReadFile(o.file)
	if err != nil {
		vc.Logger.Errorf("unable to read file; filename=%s, err=%v", o.file, err)
		return err
	}

	return o.createAPIClientWithData(cmd, b)
}

func (o *apiClientOptions) createAPIClientWithData(cmd *cobra.Command, data []byte) error {
	ctx := cmd.Context()
	vc := contextx.GetVerifyContext(ctx)

	apiclient := &security.APIClientConfig{}
	if err := yaml.Unmarshal(data, &apiclient); err != nil {
		vc.Logger.Errorf("unable to unmarshal API client; err=%v", err)
		return err
	}

	if apiclient.ClientName == "" {
		return errorsx.G11NError("clientName is required")
	}
	if len(apiclient.Entitlements) == 0 {
		return errorsx.G11NError("entitlements list is required")
	}

	client := security.NewAPIClient()
	resourceURI, err := client.CreateAPIClient(ctx, apiclient)
	if err != nil {
		vc.Logger.Errorf("failed to create API client; err=%v", err)
		return err
	}

	cmdutil.WriteString(cmd, "Resource created: "+resourceURI)
	return nil
}

func (o *apiClientOptions) createAPIClientFromDataMap(cmd *cobra.Command, data map[string]interface{}) error {
	ctx := cmd.Context()
	vc := contextx.GetVerifyContext(ctx)

	apiclient := &security.APIClientConfig{}
	b, err := json.Marshal(data)
	if err != nil {
		vc.Logger.Errorf("failed to marshal data; err=%v", err)
		return err
	}

	if err := json.Unmarshal(b, apiclient); err != nil {
		vc.Logger.Errorf("unable to unmarshal data to API client; err=%v", err)
		return err
	}

	if apiclient.ClientName == "" {
		return errorsx.G11NError("clientName is required")
	}
	if len(apiclient.Entitlements) == 0 {
		return errorsx.G11NError("entitlements list is required")
	}

	client := security.NewAPIClient()
	resourceURI, err := client.CreateAPIClient(ctx, apiclient)
	if err != nil {
		vc.Logger.Errorf("failed to create API client; err=%v", err)
		return err
	}

	cmdutil.WriteString(cmd, "Resource created: "+resourceURI)
	return nil
}<|MERGE_RESOLUTION|>--- conflicted
+++ resolved
@@ -114,11 +114,7 @@
 		resourceObj := &resource.ResourceObject{
 			Kind:       resource.ResourceTypePrefix + "ApiClient",
 			APIVersion: "1.0",
-<<<<<<< HEAD
-			Data:       &security.APIClientConfig{},
-=======
 			Data:       security.APIClientExample(),
->>>>>>> 27371e52
 		}
 
 		cmdutil.WriteAsYAML(cmd, resourceObj, cmd.OutOrStdout())
